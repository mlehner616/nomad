--- conflicted
+++ resolved
@@ -2689,64 +2689,6 @@
 	h.AssertEvalStatus(t, structs.EvalStatusComplete)
 }
 
-<<<<<<< HEAD
-func TestBatchSched_Run_DrainedAlloc(t *testing.T) {
-	h := NewHarness(t)
-
-	// Create a node
-	node := mock.Node()
-	noErr(t, h.State.UpsertNode(h.NextIndex(), node))
-
-	// Create a job
-	job := mock.Job()
-	job.TaskGroups[0].Count = 1
-	noErr(t, h.State.UpsertJob(h.NextIndex(), job))
-
-	// Create a complete alloc
-	alloc := mock.Alloc()
-	alloc.Job = job
-	alloc.JobID = job.ID
-	alloc.NodeID = node.ID
-	alloc.Name = "my-job.web[0]"
-	alloc.DesiredStatus = structs.AllocDesiredStatusStop
-	alloc.ClientStatus = structs.AllocClientStatusComplete
-	noErr(t, h.State.UpsertAllocs(h.NextIndex(), []*structs.Allocation{alloc}))
-
-	// Create a mock evaluation to register the job
-	eval := &structs.Evaluation{
-		Namespace:   structs.DefaultNamespace,
-		ID:          structs.GenerateUUID(),
-		Priority:    job.Priority,
-		TriggeredBy: structs.EvalTriggerJobRegister,
-		JobID:       job.ID,
-	}
-
-	// Process the evaluation
-	err := h.Process(NewBatchScheduler, eval)
-	if err != nil {
-		t.Fatalf("err: %v", err)
-	}
-
-	// Ensure a plan
-	if len(h.Plans) != 1 {
-		t.Fatalf("bad: %#v", h.Plans)
-	}
-
-	// Lookup the allocations by JobID
-	ws := memdb.NewWatchSet()
-	out, err := h.State.AllocsByJob(ws, job.Namespace, job.ID, false)
-	noErr(t, err)
-
-	// Ensure a replacement alloc was placed.
-	if len(out) != 2 {
-		t.Fatalf("bad: %#v", out)
-	}
-
-	h.AssertEvalStatus(t, structs.EvalStatusComplete)
-}
-
-=======
->>>>>>> 0ec93d7b
 func TestBatchSched_Run_FailedAlloc(t *testing.T) {
 	h := NewHarness(t)
 

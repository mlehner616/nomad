package nomad

import (
	"crypto/tls"
	"errors"
	"fmt"
	"io/ioutil"
	"log"
	"net"
	"net/rpc"
	"os"
	"path/filepath"
	"reflect"
	"sort"
	"strconv"
	"sync"
	"sync/atomic"
	"time"

	consulapi "github.com/hashicorp/consul/api"
	"github.com/hashicorp/consul/lib"
	"github.com/hashicorp/go-multierror"
	lru "github.com/hashicorp/golang-lru"
	"github.com/hashicorp/nomad/command/agent/consul"
	"github.com/hashicorp/nomad/helper/tlsutil"
	"github.com/hashicorp/nomad/nomad/deploymentwatcher"
	"github.com/hashicorp/nomad/nomad/state"
	"github.com/hashicorp/nomad/nomad/structs"
	"github.com/hashicorp/raft"
	"github.com/hashicorp/raft-boltdb"
	"github.com/hashicorp/sentinel/sentinel"
	"github.com/hashicorp/serf/serf"
)

const (
	// datacenterQueryLimit sets the max number of DCs that a Nomad
	// Server will query to find bootstrap_expect servers.
	datacenterQueryLimit = 25

	// maxStaleLeadership is the maximum time we will permit this Nomad
	// Server to go without seeing a valid Raft leader.
	maxStaleLeadership = 15 * time.Second

	// peersPollInterval is used as the polling interval between attempts
	// to query Consul for Nomad Servers.
	peersPollInterval = 45 * time.Second

	// peersPollJitter is used to provide a slight amount of variance to
	// the retry interval when querying Consul Servers
	peersPollJitterFactor = 2

	raftState         = "raft/"
	serfSnapshot      = "serf/snapshot"
	snapshotsRetained = 2

	// serverRPCCache controls how long we keep an idle connection open to a server
	serverRPCCache = 2 * time.Minute

	// serverMaxStreams controsl how many idle streams we keep open to a server
	serverMaxStreams = 64

	// raftLogCacheSize is the maximum number of logs to cache in-memory.
	// This is used to reduce disk I/O for the recently committed entries.
	raftLogCacheSize = 512

	// raftRemoveGracePeriod is how long we wait to allow a RemovePeer
	// to replicate to gracefully leave the cluster.
	raftRemoveGracePeriod = 5 * time.Second

	// defaultConsulDiscoveryInterval is how often to poll Consul for new
	// servers if there is no leader.
	defaultConsulDiscoveryInterval time.Duration = 3 * time.Second

	// defaultConsulDiscoveryIntervalRetry is how often to poll Consul for
	// new servers if there is no leader and the last Consul query failed.
	defaultConsulDiscoveryIntervalRetry time.Duration = 9 * time.Second

	// aclCacheSize is the number of ACL objects to keep cached. ACLs have a parsing and
	// construction cost, so we keep the hot objects cached to reduce the ACL token resolution time.
	aclCacheSize = 512
)

// Server is Nomad server which manages the job queues,
// schedulers, and notification bus for agents.
type Server struct {
	config *Config
	logger *log.Logger

	// Connection pool to other Nomad servers
	connPool *ConnPool

	// Endpoints holds our RPC endpoints
	endpoints endpoints

	// The raft instance is used among Nomad nodes within the
	// region to protect operations that require strong consistency
	leaderCh      <-chan bool
	raft          *raft.Raft
	raftLayer     *RaftLayer
	raftStore     *raftboltdb.BoltStore
	raftInmem     *raft.InmemStore
	raftTransport *raft.NetworkTransport

	// fsm is the state machine used with Raft
	fsm *nomadFSM

	// rpcListener is used to listen for incoming connections
	rpcListener  net.Listener
	rpcServer    *rpc.Server
	rpcAdvertise net.Addr

	// rpcTLS is the TLS config for incoming TLS requests
	rpcTLS *tls.Config

	// peers is used to track the known Nomad servers. This is
	// used for region forwarding and clustering.
	peers      map[string][]*serverParts
	localPeers map[raft.ServerAddress]*serverParts
	peerLock   sync.RWMutex

	// serf is the Serf cluster containing only Nomad
	// servers. This is used for multi-region federation
	// and automatic clustering within regions.
	serf *serf.Serf

	// reconcileCh is used to pass events from the serf handler
	// into the leader manager. Mostly used to handle when servers
	// join/leave from the region.
	reconcileCh chan serf.Member

	// eventCh is used to receive events from the serf cluster
	eventCh chan serf.Event

	// BlockedEvals is used to manage evaluations that are blocked on node
	// capacity changes.
	blockedEvals *BlockedEvals

	// deploymentWatcher is used to watch deployments and their allocations and
	// make the required calls to continue to transition the deployment.
	deploymentWatcher *deploymentwatcher.Watcher

	// evalBroker is used to manage the in-progress evaluations
	// that are waiting to be brokered to a sub-scheduler
	evalBroker *EvalBroker

	// periodicDispatcher is used to track and create evaluations for periodic jobs.
	periodicDispatcher *PeriodicDispatch

	// planQueue is used to manage the submitted allocation
	// plans that are waiting to be assessed by the leader
	planQueue *PlanQueue

	// heartbeatTimers track the expiration time of each heartbeat that has
	// a TTL. On expiration, the node status is updated to be 'down'.
	heartbeatTimers     map[string]*time.Timer
	heartbeatTimersLock sync.Mutex

	// consulCatalog is used for discovering other Nomad Servers via Consul
	consulCatalog consul.CatalogAPI

	// vault is the client for communicating with Vault.
	vault VaultClient

	// Worker used for processing
	workers []*Worker

	// aclCache is used to maintain the parsed ACL objects
	aclCache *lru.TwoQueueCache

<<<<<<< HEAD
	// sentinel is a shared instance of the policy engine
	sentinel *sentinel.Sentinel

=======
>>>>>>> 1dc79e07
	left         bool
	shutdown     bool
	shutdownCh   chan struct{}
	shutdownLock sync.Mutex
}

// Holds the RPC endpoints
type endpoints struct {
	Status     *Status
	Node       *Node
	Job        *Job
	Eval       *Eval
	Plan       *Plan
	Alloc      *Alloc
	Deployment *Deployment
	Region     *Region
	Search     *Search
	Periodic   *Periodic
	System     *System
	Operator   *Operator
	ACL        *ACL
<<<<<<< HEAD
	Sentinel   *Sentinel
=======
>>>>>>> 1dc79e07
}

// NewServer is used to construct a new Nomad server from the
// configuration, potentially returning an error
func NewServer(config *Config, consulCatalog consul.CatalogAPI, logger *log.Logger) (*Server, error) {
	// Check the protocol version
	if err := config.CheckVersion(); err != nil {
		return nil, err
	}

	// Create an eval broker
	evalBroker, err := NewEvalBroker(
		config.EvalNackTimeout,
		config.EvalNackInitialReenqueueDelay,
		config.EvalNackSubsequentReenqueueDelay,
		config.EvalDeliveryLimit)
	if err != nil {
		return nil, err
	}

	// Create a new blocked eval tracker.
	blockedEvals := NewBlockedEvals(evalBroker)

	// Create a plan queue
	planQueue, err := NewPlanQueue()
	if err != nil {
		return nil, err
	}

	// Configure TLS
	var tlsWrap tlsutil.RegionWrapper
	var incomingTLS *tls.Config
	if config.TLSConfig.EnableRPC {
		tlsConf := config.tlsConfig()
		tw, err := tlsConf.OutgoingTLSWrapper()
		if err != nil {
			return nil, err
		}
		tlsWrap = tw

		itls, err := tlsConf.IncomingTLSConfig()
		if err != nil {
			return nil, err
		}
		incomingTLS = itls
	}

	// Create the ACL object cache
	aclCache, err := lru.New2Q(aclCacheSize)
	if err != nil {
		return nil, err
	}

<<<<<<< HEAD
	// Setup the sentinel configuration
	sentConf := &sentinel.Config{
		Imports: make(map[string]*sentinel.Import),
	}
	if config.SentinelConfig != nil {
		for _, sImport := range config.SentinelConfig.Imports {
			sentConf.Imports[sImport.Name] = &sentinel.Import{
				Path: sImport.Path,
				Args: sImport.Args,
			}
			logger.Printf("[DEBUG] nomad.sentinel: enabling import %q via %q", sImport.Name, sImport.Path)
		}
	}

	// Create the Sentinel instance based on the configuration
	sent := sentinel.New(sentConf)

=======
>>>>>>> 1dc79e07
	// Create the server
	s := &Server{
		config:        config,
		consulCatalog: consulCatalog,
		connPool:      NewPool(config.LogOutput, serverRPCCache, serverMaxStreams, tlsWrap),
		logger:        logger,
		rpcServer:     rpc.NewServer(),
		peers:         make(map[string][]*serverParts),
		localPeers:    make(map[raft.ServerAddress]*serverParts),
		reconcileCh:   make(chan serf.Member, 32),
		eventCh:       make(chan serf.Event, 256),
		evalBroker:    evalBroker,
		blockedEvals:  blockedEvals,
		planQueue:     planQueue,
		rpcTLS:        incomingTLS,
		aclCache:      aclCache,
<<<<<<< HEAD
		sentinel:      sent,
=======
>>>>>>> 1dc79e07
		shutdownCh:    make(chan struct{}),
	}

	// Create the periodic dispatcher for launching periodic jobs.
	s.periodicDispatcher = NewPeriodicDispatch(s.logger, s)

	// Setup Vault
	if err := s.setupVaultClient(); err != nil {
		s.Shutdown()
		s.logger.Printf("[ERR] nomad: failed to setup Vault client: %v", err)
		return nil, fmt.Errorf("Failed to setup Vault client: %v", err)
	}

	// Initialize the RPC layer
	if err := s.setupRPC(tlsWrap); err != nil {
		s.Shutdown()
		s.logger.Printf("[ERR] nomad: failed to start RPC layer: %s", err)
		return nil, fmt.Errorf("Failed to start RPC layer: %v", err)
	}

	// Initialize the Raft server
	if err := s.setupRaft(); err != nil {
		s.Shutdown()
		s.logger.Printf("[ERR] nomad: failed to start Raft: %s", err)
		return nil, fmt.Errorf("Failed to start Raft: %v", err)
	}

	// Initialize the wan Serf
	s.serf, err = s.setupSerf(config.SerfConfig, s.eventCh, serfSnapshot)
	if err != nil {
		s.Shutdown()
		s.logger.Printf("[ERR] nomad: failed to start serf WAN: %s", err)
		return nil, fmt.Errorf("Failed to start serf: %v", err)
	}

	// Initialize the scheduling workers
	if err := s.setupWorkers(); err != nil {
		s.Shutdown()
		s.logger.Printf("[ERR] nomad: failed to start workers: %s", err)
		return nil, fmt.Errorf("Failed to start workers: %v", err)
	}

	// Setup the Consul syncer
	if err := s.setupConsulSyncer(); err != nil {
		return nil, fmt.Errorf("failed to create server Consul syncer: %v", err)
	}

	// Setup the deployment watcher.
	if err := s.setupDeploymentWatcher(); err != nil {
		return nil, fmt.Errorf("failed to create deployment watcher: %v", err)
	}

	// Monitor leadership changes
	go s.monitorLeadership()

	// Start ingesting events for Serf
	go s.serfEventHandler()

	// Start the RPC listeners
	go s.listen()

	// Emit metrics for the eval broker
	go evalBroker.EmitStats(time.Second, s.shutdownCh)

	// Emit metrics for the plan queue
	go planQueue.EmitStats(time.Second, s.shutdownCh)

	// Emit metrics for the blocked eval tracker.
	go blockedEvals.EmitStats(time.Second, s.shutdownCh)

	// Emit metrics for the Vault client.
	go s.vault.EmitStats(time.Second, s.shutdownCh)

	// Emit metrics
	go s.heartbeatStats()

	// GC Sentinel policies if enabled
	if s.config.ACLEnabled {
		go s.gcSentinelPolicies(s.shutdownCh)
	}

	// Done
	return s, nil
}

// Shutdown is used to shutdown the server
func (s *Server) Shutdown() error {
	s.logger.Printf("[INFO] nomad: shutting down server")
	s.shutdownLock.Lock()
	defer s.shutdownLock.Unlock()

	if s.shutdown {
		return nil
	}

	s.shutdown = true
	close(s.shutdownCh)

	if s.serf != nil {
		s.serf.Shutdown()
	}

	if s.raft != nil {
		s.raftTransport.Close()
		s.raftLayer.Close()
		future := s.raft.Shutdown()
		if err := future.Error(); err != nil {
			s.logger.Printf("[WARN] nomad: Error shutting down raft: %s", err)
		}
		if s.raftStore != nil {
			s.raftStore.Close()
		}
	}

	// Shutdown the RPC listener
	if s.rpcListener != nil {
		s.rpcListener.Close()
	}

	// Close the connection pool
	s.connPool.Shutdown()

	// Close the fsm
	if s.fsm != nil {
		s.fsm.Close()
	}

	// Stop Vault token renewal
	if s.vault != nil {
		s.vault.Stop()
	}

	return nil
}

// IsShutdown checks if the server is shutdown
func (s *Server) IsShutdown() bool {
	select {
	case <-s.shutdownCh:
		return true
	default:
		return false
	}
}

// Leave is used to prepare for a graceful shutdown of the server
func (s *Server) Leave() error {
	s.logger.Printf("[INFO] nomad: server starting leave")
	s.left = true

	// Check the number of known peers
	numPeers, err := s.numPeers()
	if err != nil {
		s.logger.Printf("[ERR] nomad: failed to check raft peers: %v", err)
		return err
	}

	// TODO (alexdadgar) - This will need to be updated once we support node
	// IDs.
	addr := s.raftTransport.LocalAddr()

	// If we are the current leader, and we have any other peers (cluster has multiple
	// servers), we should do a RemovePeer to safely reduce the quorum size. If we are
	// not the leader, then we should issue our leave intention and wait to be removed
	// for some sane period of time.
	isLeader := s.IsLeader()
	if isLeader && numPeers > 1 {
		future := s.raft.RemovePeer(addr)
		if err := future.Error(); err != nil {
			s.logger.Printf("[ERR] nomad: failed to remove ourself as raft peer: %v", err)
		}
	}

	// Leave the gossip pool
	if s.serf != nil {
		if err := s.serf.Leave(); err != nil {
			s.logger.Printf("[ERR] nomad: failed to leave Serf cluster: %v", err)
		}
	}

	// If we were not leader, wait to be safely removed from the cluster.
	// We must wait to allow the raft replication to take place, otherwise
	// an immediate shutdown could cause a loss of quorum.
	if !isLeader {
		left := false
		limit := time.Now().Add(raftRemoveGracePeriod)
		for !left && time.Now().Before(limit) {
			// Sleep a while before we check.
			time.Sleep(50 * time.Millisecond)

			// Get the latest configuration.
			future := s.raft.GetConfiguration()
			if err := future.Error(); err != nil {
				s.logger.Printf("[ERR] nomad: failed to get raft configuration: %v", err)
				break
			}

			// See if we are no longer included.
			left = true
			for _, server := range future.Configuration().Servers {
				if server.Address == addr {
					left = false
					break
				}
			}
		}

		// TODO (alexdadgar) With the old Raft library we used to force the
		// peers set to empty when a graceful leave occurred. This would
		// keep voting spam down if the server was restarted, but it was
		// dangerous because the peers was inconsistent with the logs and
		// snapshots, so it wasn't really safe in all cases for the server
		// to become leader. This is now safe, but the log spam is noisy.
		// The next new version of the library will have a "you are not a
		// peer stop it" behavior that should address this. We will have
		// to evaluate during the RC period if this interim situation is
		// not too confusing for operators.

		// TODO (alexdadgar) When we take a later new version of the Raft
		// library it won't try to complete replication, so this peer
		// may not realize that it has been removed. Need to revisit this
		// and the warning here.
		if !left {
			s.logger.Printf("[WARN] nomad: failed to leave raft configuration gracefully, timeout")
		}
	}
	return nil
}

// Reload handles a config reload. Not all config fields can handle a reload.
func (s *Server) Reload(config *Config) error {
	if config == nil {
		return fmt.Errorf("Reload given a nil config")
	}

	var mErr multierror.Error

	// Handle the Vault reload. Vault should never be nil but just guard.
	if s.vault != nil {
		if err := s.vault.SetConfig(config.VaultConfig); err != nil {
			multierror.Append(&mErr, err)
		}
	}

	return mErr.ErrorOrNil()
}

// setupBootstrapHandler() creates the closure necessary to support a Consul
// fallback handler.
func (s *Server) setupBootstrapHandler() error {
	// peersTimeout is used to indicate to the Consul Syncer that the
	// current Nomad Server has a stale peer set.  peersTimeout will time
	// out if the Consul Syncer bootstrapFn has not observed a Raft
	// leader in maxStaleLeadership.  If peersTimeout has been triggered,
	// the Consul Syncer will begin querying Consul for other Nomad
	// Servers.
	//
	// NOTE: time.Timer is used vs time.Time in order to handle clock
	// drift because time.Timer is implemented as a monotonic clock.
	var peersTimeout *time.Timer = time.NewTimer(0)

	// consulQueryCount is the number of times the bootstrapFn has been
	// called, regardless of success.
	var consulQueryCount uint64

	// leadershipTimedOut is a helper method that returns true if the
	// peersTimeout timer has expired.
	leadershipTimedOut := func() bool {
		select {
		case <-peersTimeout.C:
			return true
		default:
			return false
		}
	}

	// The bootstrapFn callback handler is used to periodically poll
	// Consul to look up the Nomad Servers in Consul.  In the event the
	// server has been brought up without a `retry-join` configuration
	// and this Server is partitioned from the rest of the cluster,
	// periodically poll Consul to reattach this Server to other servers
	// in the same region and automatically reform a quorum (assuming the
	// correct number of servers required for quorum are present).
	bootstrapFn := func() error {
		// If there is a raft leader, do nothing
		if s.raft.Leader() != "" {
			peersTimeout.Reset(maxStaleLeadership)
			return nil
		}

		// (ab)use serf.go's behavior of setting BootstrapExpect to
		// zero if we have bootstrapped.  If we have bootstrapped
		bootstrapExpect := atomic.LoadInt32(&s.config.BootstrapExpect)
		if bootstrapExpect == 0 {
			// This Nomad Server has been bootstrapped.  Rely on
			// the peersTimeout firing as a guard to prevent
			// aggressive querying of Consul.
			if !leadershipTimedOut() {
				return nil
			}
		} else {
			if consulQueryCount > 0 && !leadershipTimedOut() {
				return nil
			}

			// This Nomad Server has not been bootstrapped, reach
			// out to Consul if our peer list is less than
			// `bootstrap_expect`.
			raftPeers, err := s.numPeers()
			if err != nil {
				peersTimeout.Reset(peersPollInterval + lib.RandomStagger(peersPollInterval/peersPollJitterFactor))
				return nil
			}

			// The necessary number of Nomad Servers required for
			// quorum has been reached, we do not need to poll
			// Consul.  Let the normal timeout-based strategy
			// take over.
			if raftPeers >= int(bootstrapExpect) {
				peersTimeout.Reset(peersPollInterval + lib.RandomStagger(peersPollInterval/peersPollJitterFactor))
				return nil
			}
		}
		consulQueryCount++

		s.logger.Printf("[DEBUG] server.nomad: lost contact with Nomad quorum, falling back to Consul for server list")

		dcs, err := s.consulCatalog.Datacenters()
		if err != nil {
			peersTimeout.Reset(peersPollInterval + lib.RandomStagger(peersPollInterval/peersPollJitterFactor))
			return fmt.Errorf("server.nomad: unable to query Consul datacenters: %v", err)
		}
		if len(dcs) > 2 {
			// Query the local DC first, then shuffle the
			// remaining DCs.  If additional calls to bootstrapFn
			// are necessary, this Nomad Server will eventually
			// walk all datacenter until it finds enough hosts to
			// form a quorum.
			shuffleStrings(dcs[1:])
			dcs = dcs[0:lib.MinInt(len(dcs), datacenterQueryLimit)]
		}

		nomadServerServiceName := s.config.ConsulConfig.ServerServiceName
		var mErr multierror.Error
		const defaultMaxNumNomadServers = 8
		nomadServerServices := make([]string, 0, defaultMaxNumNomadServers)
		localNode := s.serf.Memberlist().LocalNode()
		for _, dc := range dcs {
			consulOpts := &consulapi.QueryOptions{
				AllowStale: true,
				Datacenter: dc,
				Near:       "_agent",
				WaitTime:   consul.DefaultQueryWaitDuration,
			}
			consulServices, _, err := s.consulCatalog.Service(nomadServerServiceName, consul.ServiceTagSerf, consulOpts)
			if err != nil {
				err := fmt.Errorf("failed to query service %q in Consul datacenter %q: %v", nomadServerServiceName, dc, err)
				s.logger.Printf("[WARN] server.nomad: %v", err)
				mErr.Errors = append(mErr.Errors, err)
				continue
			}

			for _, cs := range consulServices {
				port := strconv.FormatInt(int64(cs.ServicePort), 10)
				addr := cs.ServiceAddress
				if addr == "" {
					addr = cs.Address
				}
				if localNode.Addr.String() == addr && int(localNode.Port) == cs.ServicePort {
					continue
				}
				serverAddr := net.JoinHostPort(addr, port)
				nomadServerServices = append(nomadServerServices, serverAddr)
			}
		}

		if len(nomadServerServices) == 0 {
			if len(mErr.Errors) > 0 {
				peersTimeout.Reset(peersPollInterval + lib.RandomStagger(peersPollInterval/peersPollJitterFactor))
				return mErr.ErrorOrNil()
			}

			// Log the error and return nil so future handlers
			// can attempt to register the `nomad` service.
			pollInterval := peersPollInterval + lib.RandomStagger(peersPollInterval/peersPollJitterFactor)
			s.logger.Printf("[TRACE] server.nomad: no Nomad Servers advertising service %+q in Consul datacenters %+q, sleeping for %v", nomadServerServiceName, dcs, pollInterval)
			peersTimeout.Reset(pollInterval)
			return nil
		}

		numServersContacted, err := s.Join(nomadServerServices)
		if err != nil {
			peersTimeout.Reset(peersPollInterval + lib.RandomStagger(peersPollInterval/peersPollJitterFactor))
			return fmt.Errorf("contacted %d Nomad Servers: %v", numServersContacted, err)
		}

		peersTimeout.Reset(maxStaleLeadership)
		s.logger.Printf("[INFO] server.nomad: successfully contacted %d Nomad Servers", numServersContacted)

		return nil
	}

	// Hacky replacement for old ConsulSyncer Periodic Handler.
	go func() {
		lastOk := true
		sync := time.NewTimer(0)
		for {
			select {
			case <-sync.C:
				d := defaultConsulDiscoveryInterval
				if err := bootstrapFn(); err != nil {
					// Only log if it worked last time
					if lastOk {
						lastOk = false
						s.logger.Printf("[ERR] consul: error looking up Nomad servers: %v", err)
					}
					d = defaultConsulDiscoveryIntervalRetry
				}
				sync.Reset(d)
			case <-s.shutdownCh:
				return
			}
		}
	}()
	return nil
}

// setupConsulSyncer creates Server-mode consul.Syncer which periodically
// executes callbacks on a fixed interval.
func (s *Server) setupConsulSyncer() error {
	if s.config.ConsulConfig.ServerAutoJoin != nil && *s.config.ConsulConfig.ServerAutoJoin {
		if err := s.setupBootstrapHandler(); err != nil {
			return err
		}
	}

	return nil
}

// setupDeploymentWatcher creates a deployment watcher that consumes the RPC
// endpoints for state information and makes transistions via Raft through a
// shim that provides the appropriate methods.
func (s *Server) setupDeploymentWatcher() error {

	// Create the raft shim type to restrict the set of raft methods that can be
	// made
	raftShim := &deploymentWatcherRaftShim{
		apply: s.raftApply,
	}

	// Create the deployment watcher
	s.deploymentWatcher = deploymentwatcher.NewDeploymentsWatcher(
		s.logger, raftShim,
		deploymentwatcher.LimitStateQueriesPerSecond,
		deploymentwatcher.CrossDeploymentEvalBatchDuration)

	return nil
}

// setupVaultClient is used to set up the Vault API client.
func (s *Server) setupVaultClient() error {
	v, err := NewVaultClient(s.config.VaultConfig, s.logger, s.purgeVaultAccessors)
	if err != nil {
		return err
	}
	s.vault = v
	return nil
}

// setupRPC is used to setup the RPC listener
func (s *Server) setupRPC(tlsWrap tlsutil.RegionWrapper) error {
	// Create endpoints
	s.endpoints.ACL = &ACL{s}
	s.endpoints.Alloc = &Alloc{s}
	s.endpoints.Eval = &Eval{s}
	s.endpoints.Job = &Job{s}
	s.endpoints.Node = &Node{srv: s}
	s.endpoints.Deployment = &Deployment{srv: s}
	s.endpoints.Operator = &Operator{s}
	s.endpoints.Periodic = &Periodic{s}
	s.endpoints.Plan = &Plan{s}
	s.endpoints.Region = &Region{s}
	s.endpoints.Sentinel = &Sentinel{s}
	s.endpoints.Status = &Status{s}
	s.endpoints.System = &System{s}
	s.endpoints.Search = &Search{s}

	// Register the handlers
	s.rpcServer.Register(s.endpoints.ACL)
	s.rpcServer.Register(s.endpoints.Alloc)
	s.rpcServer.Register(s.endpoints.Eval)
	s.rpcServer.Register(s.endpoints.Job)
	s.rpcServer.Register(s.endpoints.Node)
	s.rpcServer.Register(s.endpoints.Deployment)
	s.rpcServer.Register(s.endpoints.Operator)
	s.rpcServer.Register(s.endpoints.Periodic)
	s.rpcServer.Register(s.endpoints.Plan)
	s.rpcServer.Register(s.endpoints.Region)
	s.rpcServer.Register(s.endpoints.Sentinel)
	s.rpcServer.Register(s.endpoints.Status)
	s.rpcServer.Register(s.endpoints.System)
	s.rpcServer.Register(s.endpoints.Search)

	list, err := net.ListenTCP("tcp", s.config.RPCAddr)
	if err != nil {
		return err
	}
	s.rpcListener = list

	if s.config.RPCAdvertise != nil {
		s.rpcAdvertise = s.config.RPCAdvertise
	} else {
		s.rpcAdvertise = s.rpcListener.Addr()
	}

	// Verify that we have a usable advertise address
	addr, ok := s.rpcAdvertise.(*net.TCPAddr)
	if !ok {
		list.Close()
		return fmt.Errorf("RPC advertise address is not a TCP Address: %v", addr)
	}
	if addr.IP.IsUnspecified() {
		list.Close()
		return fmt.Errorf("RPC advertise address is not advertisable: %v", addr)
	}

	wrapper := tlsutil.RegionSpecificWrapper(s.config.Region, tlsWrap)
	s.raftLayer = NewRaftLayer(s.rpcAdvertise, wrapper)
	return nil
}

// setupRaft is used to setup and initialize Raft
func (s *Server) setupRaft() error {
	// If we have an unclean exit then attempt to close the Raft store.
	defer func() {
		if s.raft == nil && s.raftStore != nil {
			if err := s.raftStore.Close(); err != nil {
				s.logger.Printf("[ERR] nomad: failed to close Raft store: %v", err)
			}
		}
	}()

	// Create the FSM
	var err error
	s.fsm, err = NewFSM(s.evalBroker, s.periodicDispatcher, s.blockedEvals, s.config.LogOutput)
	if err != nil {
		return err
	}

	// Create a transport layer
	trans := raft.NewNetworkTransport(s.raftLayer, 3, s.config.RaftTimeout,
		s.config.LogOutput)
	s.raftTransport = trans

	// Make sure we set the LogOutput.
	s.config.RaftConfig.LogOutput = s.config.LogOutput

	// Our version of Raft protocol requires the LocalID to match the network
	// address of the transport.
	s.config.RaftConfig.LocalID = raft.ServerID(trans.LocalAddr())

	// Build an all in-memory setup for dev mode, otherwise prepare a full
	// disk-based setup.
	var log raft.LogStore
	var stable raft.StableStore
	var snap raft.SnapshotStore
	if s.config.DevMode {
		store := raft.NewInmemStore()
		s.raftInmem = store
		stable = store
		log = store
		snap = raft.NewDiscardSnapshotStore()

	} else {
		// Create the base raft path
		path := filepath.Join(s.config.DataDir, raftState)
		if err := ensurePath(path, true); err != nil {
			return err
		}

		// Create the BoltDB backend
		store, err := raftboltdb.NewBoltStore(filepath.Join(path, "raft.db"))
		if err != nil {
			return err
		}
		s.raftStore = store
		stable = store

		// Wrap the store in a LogCache to improve performance
		cacheStore, err := raft.NewLogCache(raftLogCacheSize, store)
		if err != nil {
			store.Close()
			return err
		}
		log = cacheStore

		// Create the snapshot store
		snapshots, err := raft.NewFileSnapshotStore(path, snapshotsRetained, s.config.LogOutput)
		if err != nil {
			if s.raftStore != nil {
				s.raftStore.Close()
			}
			return err
		}
		snap = snapshots

		// For an existing cluster being upgraded to the new version of
		// Raft, we almost never want to run recovery based on the old
		// peers.json file. We create a peers.info file with a helpful
		// note about where peers.json went, and use that as a sentinel
		// to avoid ingesting the old one that first time (if we have to
		// create the peers.info file because it's not there, we also
		// blow away any existing peers.json file).
		peersFile := filepath.Join(path, "peers.json")
		peersInfoFile := filepath.Join(path, "peers.info")
		if _, err := os.Stat(peersInfoFile); os.IsNotExist(err) {
			if err := ioutil.WriteFile(peersInfoFile, []byte(peersInfoContent), 0755); err != nil {
				return fmt.Errorf("failed to write peers.info file: %v", err)
			}

			// Blow away the peers.json file if present, since the
			// peers.info sentinel wasn't there.
			if _, err := os.Stat(peersFile); err == nil {
				if err := os.Remove(peersFile); err != nil {
					return fmt.Errorf("failed to delete peers.json, please delete manually (see peers.info for details): %v", err)
				}
				s.logger.Printf("[INFO] nomad: deleted peers.json file (see peers.info for details)")
			}
		} else if _, err := os.Stat(peersFile); err == nil {
			s.logger.Printf("[INFO] nomad: found peers.json file, recovering Raft configuration...")
			configuration, err := raft.ReadPeersJSON(peersFile)
			if err != nil {
				return fmt.Errorf("recovery failed to parse peers.json: %v", err)
			}
			tmpFsm, err := NewFSM(s.evalBroker, s.periodicDispatcher, s.blockedEvals, s.config.LogOutput)
			if err != nil {
				return fmt.Errorf("recovery failed to make temp FSM: %v", err)
			}
			if err := raft.RecoverCluster(s.config.RaftConfig, tmpFsm,
				log, stable, snap, trans, configuration); err != nil {
				return fmt.Errorf("recovery failed: %v", err)
			}
			if err := os.Remove(peersFile); err != nil {
				return fmt.Errorf("recovery failed to delete peers.json, please delete manually (see peers.info for details): %v", err)
			}
			s.logger.Printf("[INFO] nomad: deleted peers.json file after successful recovery")
		}
	}

	// If we are in bootstrap or dev mode and the state is clean then we can
	// bootstrap now.
	if s.config.Bootstrap || s.config.DevMode {
		hasState, err := raft.HasExistingState(log, stable, snap)
		if err != nil {
			return err
		}
		if !hasState {
			// TODO (alexdadgar) - This will need to be updated when
			// we add support for node IDs.
			configuration := raft.Configuration{
				Servers: []raft.Server{
					raft.Server{
						ID:      raft.ServerID(trans.LocalAddr()),
						Address: trans.LocalAddr(),
					},
				},
			}
			if err := raft.BootstrapCluster(s.config.RaftConfig,
				log, stable, snap, trans, configuration); err != nil {
				return err
			}
		}
	}

	// Setup the leader channel
	leaderCh := make(chan bool, 1)
	s.config.RaftConfig.NotifyCh = leaderCh
	s.leaderCh = leaderCh

	// Setup the Raft store
	s.raft, err = raft.NewRaft(s.config.RaftConfig, s.fsm, log, stable, snap, trans)
	if err != nil {
		return err
	}
	return nil
}

// setupSerf is used to setup and initialize a Serf
func (s *Server) setupSerf(conf *serf.Config, ch chan serf.Event, path string) (*serf.Serf, error) {
	conf.Init()
	conf.NodeName = fmt.Sprintf("%s.%s", s.config.NodeName, s.config.Region)
	conf.Tags["role"] = "nomad"
	conf.Tags["region"] = s.config.Region
	conf.Tags["dc"] = s.config.Datacenter
	conf.Tags["vsn"] = fmt.Sprintf("%d", structs.ApiMajorVersion)
	conf.Tags["mvn"] = fmt.Sprintf("%d", structs.ApiMinorVersion)
	conf.Tags["build"] = s.config.Build
	conf.Tags["port"] = fmt.Sprintf("%d", s.rpcAdvertise.(*net.TCPAddr).Port)
	if s.config.Bootstrap || (s.config.DevMode && !s.config.DevDisableBootstrap) {
		conf.Tags["bootstrap"] = "1"
	}
	bootstrapExpect := atomic.LoadInt32(&s.config.BootstrapExpect)
	if bootstrapExpect != 0 {
		conf.Tags["expect"] = fmt.Sprintf("%d", bootstrapExpect)
	}
	conf.MemberlistConfig.LogOutput = s.config.LogOutput
	conf.LogOutput = s.config.LogOutput
	conf.EventCh = ch
	if !s.config.DevMode {
		conf.SnapshotPath = filepath.Join(s.config.DataDir, path)
		if err := ensurePath(conf.SnapshotPath, false); err != nil {
			return nil, err
		}
	}
	conf.ProtocolVersion = protocolVersionMap[s.config.ProtocolVersion]
	conf.RejoinAfterLeave = true
	conf.Merge = &serfMergeDelegate{}

	// Until Nomad supports this fully, we disable automatic resolution.
	// When enabled, the Serf gossip may just turn off if we are the minority
	// node which is rather unexpected.
	conf.EnableNameConflictResolution = false
	return serf.Create(conf)
}

// setupWorkers is used to start the scheduling workers
func (s *Server) setupWorkers() error {
	// Check if all the schedulers are disabled
	if len(s.config.EnabledSchedulers) == 0 || s.config.NumSchedulers == 0 {
		s.logger.Printf("[WARN] nomad: no enabled schedulers")
		return nil
	}

	// Start the workers
	for i := 0; i < s.config.NumSchedulers; i++ {
		if w, err := NewWorker(s); err != nil {
			return err
		} else {
			s.workers = append(s.workers, w)
		}
	}
	s.logger.Printf("[INFO] nomad: starting %d scheduling worker(s) for %v",
		s.config.NumSchedulers, s.config.EnabledSchedulers)
	return nil
}

// numPeers is used to check on the number of known peers, including the local
// node.
func (s *Server) numPeers() (int, error) {
	future := s.raft.GetConfiguration()
	if err := future.Error(); err != nil {
		return 0, err
	}
	configuration := future.Configuration()
	return len(configuration.Servers), nil
}

// IsLeader checks if this server is the cluster leader
func (s *Server) IsLeader() bool {
	return s.raft.State() == raft.Leader
}

// Join is used to have Nomad join the gossip ring
// The target address should be another node listening on the
// Serf address
func (s *Server) Join(addrs []string) (int, error) {
	return s.serf.Join(addrs, true)
}

// LocalMember is used to return the local node
func (c *Server) LocalMember() serf.Member {
	return c.serf.LocalMember()
}

// Members is used to return the members of the serf cluster
func (s *Server) Members() []serf.Member {
	return s.serf.Members()
}

// RemoveFailedNode is used to remove a failed node from the cluster
func (s *Server) RemoveFailedNode(node string) error {
	return s.serf.RemoveFailedNode(node)
}

// KeyManager returns the Serf keyring manager
func (s *Server) KeyManager() *serf.KeyManager {
	return s.serf.KeyManager()
}

// Encrypted determines if gossip is encrypted
func (s *Server) Encrypted() bool {
	return s.serf.EncryptionEnabled()
}

// State returns the underlying state store. This should *not*
// be used to modify state directly.
func (s *Server) State() *state.StateStore {
	return s.fsm.State()
}

// Regions returns the known regions in the cluster.
func (s *Server) Regions() []string {
	s.peerLock.RLock()
	defer s.peerLock.RUnlock()

	regions := make([]string, 0, len(s.peers))
	for region, _ := range s.peers {
		regions = append(regions, region)
	}
	sort.Strings(regions)
	return regions
}

// inmemCodec is used to do an RPC call without going over a network
type inmemCodec struct {
	method string
	args   interface{}
	reply  interface{}
	err    error
}

func (i *inmemCodec) ReadRequestHeader(req *rpc.Request) error {
	req.ServiceMethod = i.method
	return nil
}

func (i *inmemCodec) ReadRequestBody(args interface{}) error {
	sourceValue := reflect.Indirect(reflect.Indirect(reflect.ValueOf(i.args)))
	dst := reflect.Indirect(reflect.Indirect(reflect.ValueOf(args)))
	dst.Set(sourceValue)
	return nil
}

func (i *inmemCodec) WriteResponse(resp *rpc.Response, reply interface{}) error {
	if resp.Error != "" {
		i.err = errors.New(resp.Error)
		return nil
	}
	sourceValue := reflect.Indirect(reflect.Indirect(reflect.ValueOf(reply)))
	dst := reflect.Indirect(reflect.Indirect(reflect.ValueOf(i.reply)))
	dst.Set(sourceValue)
	return nil
}

func (i *inmemCodec) Close() error {
	return nil
}

// RPC is used to make a local RPC call
func (s *Server) RPC(method string, args interface{}, reply interface{}) error {
	codec := &inmemCodec{
		method: method,
		args:   args,
		reply:  reply,
	}
	if err := s.rpcServer.ServeRequest(codec); err != nil {
		return err
	}
	return codec.err
}

// Stats is used to return statistics for debugging and insight
// for various sub-systems
func (s *Server) Stats() map[string]map[string]string {
	toString := func(v uint64) string {
		return strconv.FormatUint(v, 10)
	}
	stats := map[string]map[string]string{
		"nomad": map[string]string{
			"server":        "true",
			"leader":        fmt.Sprintf("%v", s.IsLeader()),
			"leader_addr":   string(s.raft.Leader()),
			"bootstrap":     fmt.Sprintf("%v", s.config.Bootstrap),
			"known_regions": toString(uint64(len(s.peers))),
		},
		"raft":    s.raft.Stats(),
		"serf":    s.serf.Stats(),
		"runtime": RuntimeStats(),
	}

	return stats
}

// Region returns the region of the server
func (s *Server) Region() string {
	return s.config.Region
}

// Datacenter returns the data center of the server
func (s *Server) Datacenter() string {
	return s.config.Datacenter
}

// GetConfig returns the config of the server for testing purposes only
func (s *Server) GetConfig() *Config {
	return s.config
}

// ReplicationToken returns the token used for replication. We use a method to support
// dynamic reloading of this value later.
func (s *Server) ReplicationToken() string {
	return s.config.ReplicationToken
}

// peersInfoContent is used to help operators understand what happened to the
// peers.json file. This is written to a file called peers.info in the same
// location.
const peersInfoContent = `
As of Nomad 0.5.5, the peers.json file is only used for recovery
after an outage. It should be formatted as a JSON array containing the address
and port (RPC) of each Nomad server in the cluster, like this:

["10.1.0.1:4647","10.1.0.2:4647","10.1.0.3:4647"]

Under normal operation, the peers.json file will not be present.

When Nomad starts for the first time, it will create this peers.info file and
delete any existing peers.json file so that recovery doesn't occur on the first
startup.

Once this peers.info file is present, any peers.json file will be ingested at
startup, and will set the Raft peer configuration manually to recover from an
outage. It's crucial that all servers in the cluster are shut down before
creating the peers.json file, and that all servers receive the same
configuration. Once the peers.json file is successfully ingested and applied, it
will be deleted.

Please see https://www.nomadproject.io/guides/outage.html for more information.
`<|MERGE_RESOLUTION|>--- conflicted
+++ resolved
@@ -167,12 +167,9 @@
 	// aclCache is used to maintain the parsed ACL objects
 	aclCache *lru.TwoQueueCache
 
-<<<<<<< HEAD
 	// sentinel is a shared instance of the policy engine
 	sentinel *sentinel.Sentinel
 
-=======
->>>>>>> 1dc79e07
 	left         bool
 	shutdown     bool
 	shutdownCh   chan struct{}
@@ -194,10 +191,7 @@
 	System     *System
 	Operator   *Operator
 	ACL        *ACL
-<<<<<<< HEAD
 	Sentinel   *Sentinel
-=======
->>>>>>> 1dc79e07
 }
 
 // NewServer is used to construct a new Nomad server from the
@@ -251,7 +245,6 @@
 		return nil, err
 	}
 
-<<<<<<< HEAD
 	// Setup the sentinel configuration
 	sentConf := &sentinel.Config{
 		Imports: make(map[string]*sentinel.Import),
@@ -269,8 +262,6 @@
 	// Create the Sentinel instance based on the configuration
 	sent := sentinel.New(sentConf)
 
-=======
->>>>>>> 1dc79e07
 	// Create the server
 	s := &Server{
 		config:        config,
@@ -287,10 +278,7 @@
 		planQueue:     planQueue,
 		rpcTLS:        incomingTLS,
 		aclCache:      aclCache,
-<<<<<<< HEAD
 		sentinel:      sent,
-=======
->>>>>>> 1dc79e07
 		shutdownCh:    make(chan struct{}),
 	}
 
